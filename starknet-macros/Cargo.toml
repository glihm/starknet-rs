--- conflicted
+++ resolved
@@ -16,14 +16,10 @@
 proc-macro = true
 
 [dependencies]
-<<<<<<< HEAD
-starknet-core = { version = "0.6.0", path = "../starknet-core" }
+starknet-core = { version = "0.6.1", path = "../starknet-core" }
 starknet-contract = { version = "0.5.0", path = "../starknet-contract" }
 proc-macro2 = "1.0"
 quote = "1.0"
-=======
-starknet-core = { version = "0.6.1", path = "../starknet-core" }
->>>>>>> 3505fae8
 syn = "2.0.15"
 serde_json = "1.0.74"
 
